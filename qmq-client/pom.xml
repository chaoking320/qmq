<?xml version="1.0" encoding="UTF-8"?>
<project xmlns="http://maven.apache.org/POM/4.0.0" xmlns:xsi="http://www.w3.org/2001/XMLSchema-instance"
         xsi:schemaLocation="http://maven.apache.org/POM/4.0.0 http://maven.apache.org/xsd/maven-4.0.0.xsd">
    <modelVersion>4.0.0</modelVersion>

    <parent>
        <artifactId>qmq-parent</artifactId>
        <groupId>com.qunar.qmq</groupId>
<<<<<<< HEAD
        <version>1.1.12-SNAPSHOT</version>
=======
        <version>1.1.14</version>
>>>>>>> d591bea4
    </parent>

    <artifactId>qmq-client</artifactId>
    <name>qmq client</name>
    <description>qmq client</description>

    <properties>
        <maven_deploy_skip>true</maven_deploy_skip>
    </properties>

    <dependencies>
        <dependency>
            <groupId>${project.groupId}</groupId>
            <artifactId>qmq-common</artifactId>
        </dependency>
        <dependency>
            <groupId>${project.groupId}</groupId>
            <artifactId>qmq-api</artifactId>
        </dependency>
        <dependency>
            <groupId>${project.groupId}</groupId>
            <artifactId>qmq-remoting</artifactId>
        </dependency>
        <dependency>
            <groupId>org.springframework</groupId>
            <artifactId>spring-context</artifactId>
            <optional>true</optional>
        </dependency>
        <dependency>
            <groupId>org.springframework</groupId>
            <artifactId>spring-jdbc</artifactId>
            <optional>true</optional>
        </dependency>
        <dependency>
            <groupId>com.google.guava</groupId>
            <artifactId>guava</artifactId>
        </dependency>
        <dependency>
            <groupId>io.netty</groupId>
            <artifactId>netty-all</artifactId>
        </dependency>
        <dependency>
            <groupId>io.opentracing</groupId>
            <artifactId>opentracing-util</artifactId>
        </dependency>
        <dependency>
            <groupId>org.slf4j</groupId>
            <artifactId>slf4j-api</artifactId>
        </dependency>
        <dependency>
            <groupId>com.google.code.gson</groupId>
            <artifactId>gson</artifactId>
        </dependency>

        <dependency>
            <groupId>junit</groupId>
            <artifactId>junit</artifactId>
        </dependency>

        <dependency>
            <groupId>org.mockito</groupId>
            <artifactId>mockito-core</artifactId>
        </dependency>

        <dependency>
            <groupId>org.powermock</groupId>
            <artifactId>powermock-module-junit4</artifactId>
        </dependency>

        <dependency>
            <groupId>org.powermock</groupId>
            <artifactId>powermock-api-mockito2</artifactId>
        </dependency>

        <dependency>
            <groupId>org.powermock</groupId>
            <artifactId>powermock-core</artifactId>
        </dependency>

    </dependencies>
</project><|MERGE_RESOLUTION|>--- conflicted
+++ resolved
@@ -6,11 +6,7 @@
     <parent>
         <artifactId>qmq-parent</artifactId>
         <groupId>com.qunar.qmq</groupId>
-<<<<<<< HEAD
-        <version>1.1.12-SNAPSHOT</version>
-=======
         <version>1.1.14</version>
->>>>>>> d591bea4
     </parent>
 
     <artifactId>qmq-client</artifactId>
