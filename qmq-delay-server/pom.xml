<?xml version="1.0" encoding="UTF-8"?>
<project xmlns="http://maven.apache.org/POM/4.0.0" xmlns:xsi="http://www.w3.org/2001/XMLSchema-instance" xsi:schemaLocation="http://maven.apache.org/POM/4.0.0 http://maven.apache.org/xsd/maven-4.0.0.xsd">
    <modelVersion>4.0.0</modelVersion>

    <parent>
        <groupId>com.qunar.qmq</groupId>
        <artifactId>qmq-parent</artifactId>
<<<<<<< HEAD
        <version>1.1.12-SNAPSHOT</version>
=======
        <version>1.1.14</version>
>>>>>>> d591bea4
    </parent>

    <artifactId>qmq-delay-server</artifactId>
    <packaging>jar</packaging>

    <dependencies>
        <dependency>
            <groupId>${project.groupId}</groupId>
            <artifactId>qmq-common</artifactId>
        </dependency>
        <dependency>
            <groupId>${project.groupId}</groupId>
            <artifactId>qmq-server-common</artifactId>
        </dependency>
        <dependency>
            <groupId>${project.groupId}</groupId>
            <artifactId>qmq-sync</artifactId>
        </dependency>
        <dependency>
            <groupId>${project.groupId}</groupId>
            <artifactId>qmq-store</artifactId>
        </dependency>
        <dependency>
            <groupId>joda-time</groupId>
            <artifactId>joda-time</artifactId>
        </dependency>
        <dependency>
            <groupId>junit</groupId>
            <artifactId>junit</artifactId>
        </dependency>
        <dependency>
            <groupId>com.diffblue</groupId>
            <artifactId>deeptestutils</artifactId>
        </dependency>
    </dependencies>

</project><|MERGE_RESOLUTION|>--- conflicted
+++ resolved
@@ -5,11 +5,7 @@
     <parent>
         <groupId>com.qunar.qmq</groupId>
         <artifactId>qmq-parent</artifactId>
-<<<<<<< HEAD
-        <version>1.1.12-SNAPSHOT</version>
-=======
         <version>1.1.14</version>
->>>>>>> d591bea4
     </parent>
 
     <artifactId>qmq-delay-server</artifactId>
