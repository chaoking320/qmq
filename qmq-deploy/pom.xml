<?xml version="1.0" encoding="UTF-8"?>
<project xmlns="http://maven.apache.org/POM/4.0.0" xmlns:xsi="http://www.w3.org/2001/XMLSchema-instance"
         xsi:schemaLocation="http://maven.apache.org/POM/4.0.0 http://maven.apache.org/xsd/maven-4.0.0.xsd">
    <parent>
        <artifactId>qmq-parent</artifactId>
        <groupId>com.qunar.qmq</groupId>
<<<<<<< HEAD
        <version>1.1.12-SNAPSHOT</version>
=======
        <version>1.1.14</version>
>>>>>>> d591bea4
    </parent>
    <modelVersion>4.0.0</modelVersion>

    <artifactId>qmq</artifactId>
    <packaging>jar</packaging>

    <name>qmq client</name>
    <description>build all in one module</description>

    <properties>
        <java_source_version>1.7</java_source_version>
        <java_target_version>1.7</java_target_version>
    </properties>

    <dependencies>
        <dependency>
            <groupId>${project.groupId}</groupId>
            <artifactId>qmq-api</artifactId>
        </dependency>
        <dependency>
            <groupId>${project.groupId}</groupId>
            <artifactId>qmq-common</artifactId>
        </dependency>
        <dependency>
            <groupId>${project.groupId}</groupId>
            <artifactId>qmq-remoting</artifactId>
        </dependency>
        <dependency>
            <groupId>${project.groupId}</groupId>
            <artifactId>qmq-client</artifactId>
        </dependency>
    </dependencies>

    <profiles>
        <profile>
            <id>release</id>
            <build>
                <plugins>
                    <plugin>
                        <groupId>org.apache.maven.plugins</groupId>
                        <artifactId>maven-shade-plugin</artifactId>
                        <version>1.4</version>
                        <executions>
                            <execution>
                                <phase>package</phase>
                                <goals>
                                    <goal>shade</goal>
                                </goals>
                                <configuration>
                                    <createSourcesJar>true</createSourcesJar>
                                    <promoteTransitiveDependencies>true</promoteTransitiveDependencies>
                                    <artifactSet>
                                        <includes>
                                            <include>com.qunar.qmq:qmq-api</include>
                                            <include>com.qunar.qmq:qmq-common</include>
                                            <include>com.qunar.qmq:qmq-remoting</include>
                                            <include>com.qunar.qmq:qmq-client</include>
                                        </includes>
                                    </artifactSet>
                                </configuration>
                            </execution>
                        </executions>
                    </plugin>
                    <plugin>
                        <groupId>org.apache.maven.plugins</groupId>
                        <artifactId>maven-source-plugin</artifactId>
                    </plugin>
                    <plugin>
                        <groupId>org.apache.maven.plugins</groupId>
                        <artifactId>maven-javadoc-plugin</artifactId>
                    </plugin>
                    <plugin>
                        <groupId>org.apache.maven.plugins</groupId>
                        <artifactId>maven-gpg-plugin</artifactId>
                    </plugin>
                </plugins>
            </build>
        </profile>
    </profiles>

</project><|MERGE_RESOLUTION|>--- conflicted
+++ resolved
@@ -4,11 +4,7 @@
     <parent>
         <artifactId>qmq-parent</artifactId>
         <groupId>com.qunar.qmq</groupId>
-<<<<<<< HEAD
-        <version>1.1.12-SNAPSHOT</version>
-=======
         <version>1.1.14</version>
->>>>>>> d591bea4
     </parent>
     <modelVersion>4.0.0</modelVersion>
 
