/*
 * Copyright 2018 Qunar, Inc.
 *
 * Licensed under the Apache License, Version 2.0 (the "License");
 * you may not use this file except in compliance with the License.
 * You may obtain a copy of the License at
 *
 *     http://www.apache.org/licenses/LICENSE-2.0
 *
 * Unless required by applicable law or agreed to in writing, software
 * distributed under the License is distributed on an "AS IS" BASIS,
 * WITHOUT WARRANTIES OR CONDITIONS OF ANY KIND, either express or implied.
 * See the License for the specific language governing permissions and
 * limitations under the License.
 */

package qunar.tc.qmq.processor;

import com.google.common.base.CharMatcher;
import com.google.common.base.Strings;
import io.netty.buffer.ByteBuf;
import io.netty.buffer.ByteBufAllocator;
import io.netty.channel.Channel;
import io.netty.channel.ChannelHandlerContext;
import io.netty.channel.FileRegion;
import io.netty.util.HashedWheelTimer;
import io.netty.util.ReferenceCounted;
import io.netty.util.Timeout;
import io.netty.util.TimerTask;
import org.slf4j.Logger;
import org.slf4j.LoggerFactory;
import qunar.tc.qmq.base.PullMessageResult;
import qunar.tc.qmq.concurrent.ActorSystem;
import qunar.tc.qmq.configuration.DynamicConfig;
import qunar.tc.qmq.consumer.SubscriberStatusChecker;
import qunar.tc.qmq.monitor.QMon;
import qunar.tc.qmq.protocol.CommandCode;
import qunar.tc.qmq.protocol.Datagram;
import qunar.tc.qmq.protocol.RemotingCommand;
import qunar.tc.qmq.protocol.RemotingHeader;
import qunar.tc.qmq.protocol.consumer.PullRequest;
import qunar.tc.qmq.protocol.consumer.PullRequestSerde;
import qunar.tc.qmq.stats.BrokerStats;
import qunar.tc.qmq.store.ConsumerLogWroteEvent;
import qunar.tc.qmq.store.MessageStoreWrapper;
import qunar.tc.qmq.store.buffer.Buffer;
<<<<<<< HEAD
import qunar.tc.qmq.store.buffer.SegmentBuffer;
=======
>>>>>>> 8071c776
import qunar.tc.qmq.store.event.FixedExecOrderEventBus;
import qunar.tc.qmq.util.RemotingBuilder;
import qunar.tc.qmq.utils.ConsumerGroupUtils;
import qunar.tc.qmq.utils.Flags;
import qunar.tc.qmq.utils.HeaderSerializer;

import java.io.IOException;
import java.nio.ByteBuffer;
import java.nio.channels.GatheringByteChannel;
import java.nio.channels.WritableByteChannel;
import java.util.List;
import java.util.concurrent.CompletableFuture;
import java.util.concurrent.TimeUnit;

import static qunar.tc.qmq.protocol.RemotingHeader.VERSION_8;
import static qunar.tc.qmq.util.RemotingBuilder.buildResponseHeader;

/**
 * @author yunfeng.yang
 * @since 2017/7/4
 */
public class PullMessageProcessor extends AbstractRequestProcessor implements FixedExecOrderEventBus.Listener<ConsumerLogWroteEvent> {
    private static final Logger LOG = LoggerFactory.getLogger(PullMessageProcessor.class);

    private static final int DEFAULT_NETWORK_TIMEOUT = 5000;
    private static final int DEFAULT_MAX_LOAD_TIME = 2500;

    private static final CharMatcher ILLEGAL_MATCHER = CharMatcher.anyOf("/\r\n");

    private final HashedWheelTimer timer = new HashedWheelTimer(50, TimeUnit.MILLISECONDS);
    private final DynamicConfig config;
    private final ActorSystem actorSystem;
    private final SubscriberStatusChecker subscriberStatusChecker;
    private final PullMessageWorker pullMessageWorker;
    private final PullRequestSerde pullRequestSerde;

    public PullMessageProcessor(final DynamicConfig config,
                                final ActorSystem actorSystem,
                                final MessageStoreWrapper messageStoreWrapper,
                                final SubscriberStatusChecker subscriberStatusChecker) {
        this.config = config;
        this.actorSystem = actorSystem;
        this.subscriberStatusChecker = subscriberStatusChecker;
        this.pullMessageWorker = new PullMessageWorker(messageStoreWrapper, actorSystem);
        this.pullRequestSerde = new PullRequestSerde();
        this.timer.start();
    }

    @Override
    public CompletableFuture<Datagram> processRequest(final ChannelHandlerContext ctx, final RemotingCommand command) {
        final PullRequest pullRequest = pullRequestSerde.read(command.getHeader().getVersion(), command.getBody());

        BrokerStats.getInstance().getLastMinutePullRequestCount().add(1);
        QMon.pullRequestCountInc(pullRequest.getSubject(), pullRequest.getGroup());

        if (!checkAndRepairPullRequest(pullRequest)) {
            return CompletableFuture.completedFuture(crateErrorParamResult(command));
        }

        subscribe(pullRequest);

        final PullEntry entry = new PullEntry(pullRequest, command.getHeader(), ctx);
        pullMessageWorker.pull(entry);
        return null;
    }

    // TODO(keli.wang): how to handle broadcast subscriber correctly?
    private void subscribe(PullRequest pullRequest) {
        if (pullRequest.isBroadcast()) return;

        final String subject = pullRequest.getSubject();
        final String group = pullRequest.getGroup();
        final String consumerId = pullRequest.getConsumerId();
        subscriberStatusChecker.addSubscriber(subject, group, consumerId);
        subscriberStatusChecker.heartbeat(consumerId, subject, group);
    }

    private boolean checkAndRepairPullRequest(PullRequest pullRequest) {
        final String subject = pullRequest.getSubject();
        final String group = pullRequest.getGroup();
        final String consumerId = pullRequest.getConsumerId();

        if (Strings.isNullOrEmpty(subject)
                || Strings.isNullOrEmpty(group)
                || Strings.isNullOrEmpty(consumerId)
                || hasIllegalPart(subject, group, consumerId)) {
            QMon.pullParamErrorCountInc(subject, group);
            LOG.warn("receive pull request param error, request: {}", pullRequest);
            return false;
        }

        if (pullRequest.getRequestNum() <= 0) {
            QMon.nonPositiveRequestNumCountInc(subject, group);

            if (config.getBoolean("PullMessageProcessor.AllowNonPositiveRequestNum", false)) {
                pullRequest.setRequestNum(20);
            } else {
                return false;
            }
        }

        if (pullRequest.getRequestNum() > 10000) {
            pullRequest.setRequestNum(10000);
        }

        return true;
    }

    private boolean hasIllegalPart(final String... parts) {
        for (final String part : parts) {
            if (ILLEGAL_MATCHER.matchesAnyOf(part)) {
                return true;
            }
        }

        return false;
    }

    private Datagram crateErrorParamResult(RemotingCommand command) {
        return RemotingBuilder.buildEmptyResponseDatagram(CommandCode.NO_MESSAGE, command.getHeader());
    }

    @Override
    public void onEvent(final ConsumerLogWroteEvent e) {
        if (!e.isSuccess() || Strings.isNullOrEmpty(e.getSubject())) {
            return;
        }
        pullMessageWorker.remindNewMessages(e.getSubject());
    }

    static class DataTransfer implements FileRegion {

        private final ByteBuffer[] buffers;
        private final ByteBuf header;
        private final ByteBuf payload;
        private final long count;
        private long transferred;

        public DataTransfer(RemotingHeader requestHeader, ByteBuf payload) {
            this.payload = payload;
            this.header = HeaderSerializer.serialize(requestHeader, payload.readableBytes(), 0);

            this.buffers = new ByteBuffer[2];
            this.buffers[0] = header.nioBuffer();
            this.buffers[1] = payload.nioBuffer();

            this.count = header.readableBytes() + payload.readableBytes();
        }

        @Override
        public long position() {
            long pos = 0;
            for (ByteBuffer buffer : this.buffers) {
                pos += buffer.position();
            }
            return pos;
        }

        @Override
        public long transfered() {
            return transferred;
        }

        @Override
        public long count() {
            return count;
        }

        @Override
        public long transferTo(WritableByteChannel target, long position) throws IOException {
            GatheringByteChannel channel = (GatheringByteChannel) target;
            long write = channel.write(this.buffers);
            transferred += write;
            return write;
        }

        @Override
        public int refCnt() {
            return 0;
        }

        @Override
        public ReferenceCounted retain() {
            return null;
        }

        @Override
        public ReferenceCounted retain(int increment) {
            return null;
        }

        @Override
        public boolean release() {
            header.release();
            return payload.release();
        }

        @Override
        public boolean release(int decrement) {
            header.release();
            return payload.release(decrement);
        }
    }

    class PullEntry implements TimerTask {
        final String subject;
        final String group;
        final long pullBegin;
        final RemotingHeader requestHeader;
        final PullRequest pullRequest;

        private final ChannelHandlerContext ctx;
        private final long deadline;
        private volatile boolean isTimeout;

        PullEntry(PullRequest pullRequest, RemotingHeader requestHeader, ChannelHandlerContext ctx) {
            this.pullRequest = pullRequest;
            this.subject = pullRequest.getSubject();
            this.group = pullRequest.getGroup();
            this.requestHeader = requestHeader;
            this.ctx = ctx;
            this.pullBegin = System.currentTimeMillis();
            this.deadline = pullBegin + DEFAULT_NETWORK_TIMEOUT + Math.max(pullRequest.getTimeoutMillis(), 0);
        }

        @Override
        public void run(Timeout timeout) {
            isTimeout = true;
            QMon.pullTimeOutCountInc(subject, group);
            actorSystem.resume(ConsumerGroupUtils.buildConsumerGroupKey(subject, group));
        }

        boolean isTimeout() {
            return isTimeout;
        }

        boolean expired() {
            return deadline - System.currentTimeMillis() < DEFAULT_MAX_LOAD_TIME;
        }

        boolean isInValid() {
            Channel channel = ctx.channel();
            return channel == null || !channel.isActive();
        }

        boolean isPullOnce() {
            return pullRequest.getTimeoutMillis() < 0;
        }

        boolean setTimerOnDemand() {
            if (pullRequest.getTimeoutMillis() <= 0) return false;

            long elapsed = System.currentTimeMillis() - pullBegin;
            long wait = pullRequest.getTimeoutMillis() - elapsed;
            if (wait > 0) {
                timer.newTimeout(this, wait, TimeUnit.MILLISECONDS);
                return true;
            }
            return false;
        }

        void processNoMessageResult() {
            QMon.pulledNoMessagesCountInc(subject, group);

            final Datagram response = RemotingBuilder.buildEmptyResponseDatagram(CommandCode.NO_MESSAGE, requestHeader);
            ctx.writeAndFlush(response).addListener(future -> monitorPullProcessTime());
        }

        void processMessageResult(PullMessageResult pullMessageResult) {
            if (pullMessageResult.getMessageNum() <= 0) {
                processNoMessageResult();
                return;
            }

            QMon.pulledMessagesCountInc(subject, group, pullMessageResult.getMessageNum());
            QMon.pulledMessageBytesCountInc(subject, group, pullMessageResult.getBufferTotalSize());
            final ByteBuf payload = toPayload(pullMessageResult, requestHeader);
            ctx.writeAndFlush(new DataTransfer(buildResponseHeader(CommandCode.SUCCESS, requestHeader), payload)).addListener(future -> monitorPullProcessTime());
        }

        private void monitorPullProcessTime() {
            QMon.pullProcessTime(subject, group, System.currentTimeMillis() - pullBegin);
        }

        private ByteBuf toPayload(final PullMessageResult result, final RemotingHeader requestHeader) {
            final long start = System.currentTimeMillis();
            try {
                int payloadSize = 8 + 8 + result.getBufferTotalSize();
<<<<<<< HEAD
                final ByteBuffer output = ByteBuffer.allocate(payloadSize);
                output.putLong(result.getPullLogOffset());
                output.putLong(-1);

                final List<Buffer> buffers = result.getBuffers();
                for (final Buffer buffer : buffers) {
                    try {
                        output.put(buffer.getBuffer());
                    } finally {
                        buffer.release();
=======
                final ByteBuf output = ByteBufAllocator.DEFAULT.ioBuffer(payloadSize);
                output.writeLong(result.getPullLogOffset());
                output.writeLong(-1);

                final List<Buffer> buffers = result.getBuffers();
                for (final Buffer buffer : buffers) {
                    ByteBuffer message = buffer.getBuffer();
                    //新客户端拉取消息
                    if (requestHeader.getVersion() >= VERSION_8) {
                        output.writeBytes(message);
                    } else {
                        //老客户端拉取消息
                        message.mark();
                        byte flag = message.get();
                        //老客户端拉取消息，但是没有tag
                        if (!Flags.hasTags(flag)) {
                            message.reset();
                            output.writeBytes(message);
                        } else {
                            //老客户端拉取有tag的消息
                            removeTags(output, message);
                        }
>>>>>>> 8071c776
                    }
                }
                return output;
            } finally {
                release(result);
                QMon.readPullResultAsBytesElapsed(subject, group, System.currentTimeMillis() - start);
            }
        }

        private void release(PullMessageResult result) {
            List<Buffer> buffers = result.getBuffers();
            for (Buffer buffer : buffers) {
                buffer.release();
            }
        }

        private void removeTags(ByteBuf payloadBuffer, ByteBuffer message) {
            skip(message, 8 + 8);
            short subjectLen = message.getShort();
            skip(message, subjectLen);

            short messageIdLen = message.getShort();
            skip(message, messageIdLen);

            int current = message.position();
            message.reset();
            int originalLimit = message.limit();
            message.limit(current);
            payloadBuffer.writeBytes(message);

            message.limit(originalLimit);
            message.position(current);

            skipTags(message);
            payloadBuffer.writeBytes(message);
        }

        private void skipTags(ByteBuffer message) {
            byte tagSize = message.get();
            for (int i = 0; i < tagSize; i++) {
                short tagLen = message.getShort();
                skip(message, tagLen);
            }
        }

        private void skip(ByteBuffer buffer, int bytes) {
            buffer.position(buffer.position() + bytes);
        }

    }
}<|MERGE_RESOLUTION|>--- conflicted
+++ resolved
@@ -44,10 +44,6 @@
 import qunar.tc.qmq.store.ConsumerLogWroteEvent;
 import qunar.tc.qmq.store.MessageStoreWrapper;
 import qunar.tc.qmq.store.buffer.Buffer;
-<<<<<<< HEAD
-import qunar.tc.qmq.store.buffer.SegmentBuffer;
-=======
->>>>>>> 8071c776
 import qunar.tc.qmq.store.event.FixedExecOrderEventBus;
 import qunar.tc.qmq.util.RemotingBuilder;
 import qunar.tc.qmq.utils.ConsumerGroupUtils;
@@ -336,18 +332,6 @@
             final long start = System.currentTimeMillis();
             try {
                 int payloadSize = 8 + 8 + result.getBufferTotalSize();
-<<<<<<< HEAD
-                final ByteBuffer output = ByteBuffer.allocate(payloadSize);
-                output.putLong(result.getPullLogOffset());
-                output.putLong(-1);
-
-                final List<Buffer> buffers = result.getBuffers();
-                for (final Buffer buffer : buffers) {
-                    try {
-                        output.put(buffer.getBuffer());
-                    } finally {
-                        buffer.release();
-=======
                 final ByteBuf output = ByteBufAllocator.DEFAULT.ioBuffer(payloadSize);
                 output.writeLong(result.getPullLogOffset());
                 output.writeLong(-1);
@@ -370,7 +354,6 @@
                             //老客户端拉取有tag的消息
                             removeTags(output, message);
                         }
->>>>>>> 8071c776
                     }
                 }
                 return output;
